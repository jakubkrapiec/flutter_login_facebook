--- conflicted
+++ resolved
@@ -1,10 +1,7 @@
 ## Next release
 
-<<<<<<< HEAD
 * An ability to get user email (if have permissions).
-=======
 * Add `declinedPermissions` in `AccessToken`.
->>>>>>> 6e6e9df9
 
 ## 0.1.1+1 - 2020-05-22
 
